--- conflicted
+++ resolved
@@ -29,16 +29,8 @@
 func (p *memorySeriesPreloader) PreloadRange(
 	fp model.Fingerprint,
 	from model.Time, through model.Time,
-<<<<<<< HEAD
 ) SeriesIterator {
-	cds, iter := p.storage.preloadChunksForRange(fp, from, through, false)
-=======
-) (SeriesIterator, error) {
-	cds, iter, err := p.storage.preloadChunksForRange(fp, from, through)
-	if err != nil {
-		return nil, err
-	}
->>>>>>> 55eddab2
+	cds, iter := p.storage.preloadChunksForRange(fp, from, through)
 	p.pinnedChunkDescs = append(p.pinnedChunkDescs, cds...)
 	return iter
 }
@@ -47,16 +39,8 @@
 func (p *memorySeriesPreloader) PreloadInstant(
 	fp model.Fingerprint,
 	timestamp model.Time, stalenessDelta time.Duration,
-<<<<<<< HEAD
 ) SeriesIterator {
-	cds, iter := p.storage.preloadChunksForRange(fp, timestamp.Add(-stalenessDelta), timestamp, true)
-=======
-) (SeriesIterator, error) {
-	cds, iter, err := p.storage.preloadChunksForInstant(fp, timestamp.Add(-stalenessDelta), timestamp)
-	if err != nil {
-		return nil, err
-	}
->>>>>>> 55eddab2
+	cds, iter := p.storage.preloadChunksForInstant(fp, timestamp.Add(-stalenessDelta), timestamp)
 	p.pinnedChunkDescs = append(p.pinnedChunkDescs, cds...)
 	return iter
 }
